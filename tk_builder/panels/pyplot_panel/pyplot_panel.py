--- conflicted
+++ resolved
@@ -1,5 +1,4 @@
-<<<<<<< HEAD
-=======
+
 import logging
 try:
     from matplotlib.backends.backend_tkagg import FigureCanvasTkAgg
@@ -10,8 +9,6 @@
                   'will be functional.')
     FigureCanvasTkAgg = None
 
-from matplotlib.figure import Figure
->>>>>>> 2979ee7c
 from matplotlib.collections import LineCollection
 import time
 import numpy as np
