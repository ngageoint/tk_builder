--- conflicted
+++ resolved
@@ -25,12 +25,7 @@
         "top_margin_label", "top_margin", "bottom_margin_label", "bottom_margin")
     canvas_size_controls = (
         "canvas_width_label", "canvas_width", "canvas_height_label", "canvas_height")
-<<<<<<< HEAD
-    _widget_list = top_level_controls + axes_labels_controls + margin_controls + canvas_size_controls
-
-=======
     _widget_list = (top_level_controls, axes_labels_controls, margin_controls, canvas_size_controls)
->>>>>>> 12c42b69
     zoom_in = widget_descriptors.ButtonDescriptor(
         "zoom_in")  # type: basic_widgets.Button
     zoom_out = widget_descriptors.ButtonDescriptor(
@@ -387,7 +382,6 @@
         -------
         None
         """
-
         if value is None:
             self.canvas.set_current_tool_to_none()
         elif value == ToolConstants.EDIT_SHAPE_TOOL:
