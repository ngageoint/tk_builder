import logging
from matplotlib import pyplot
import numpy
import tkinter

try:
    from matplotlib.backends.backend_tkagg import FigureCanvasTkAgg
except ImportError:
    logging.error(
        'Failed importing FigureCanvasTkAgg from matplotlib. This is likely '
        'because the matplotlib in your environment was not built with tkinter '
        'backend support enabled. No functionality for the pyplot panel '
        'will be functional.')
    FigureCanvasTkAgg = None


__classification__ = "UNCLASSIFIED"
__author__ = "Jason Casey"


DEFAULT_CMAP = 'bone'


class PyplotImagePanel(tkinter.LabelFrame):
    """
    Provides a widget that allows users to embed pyplot images into an application.
    """

    def __init__(self, parent, canvas_width=600, canvas_height=400, cmap_name=DEFAULT_CMAP):
        self._cmap_name = DEFAULT_CMAP
        tkinter.LabelFrame.__init__(self, parent)
        self.config(highlightbackground="black")
        self.config(highlightthickness=1)
        self.config(borderwidth=5)

        # this is a dummy placeholder for now
        self.image_data = numpy.zeros((canvas_height, canvas_width), dtype='uint8')
        self.cmap_name = cmap_name
        # default dpi is 100, so npix will be 100 times the numbers passed to figsize
        # fig = plt.figure(figsize=(canvas_width/100, canvas_height/100))
        self.fig, self.ax = pyplot.subplots(nrows=1, ncols=1)
<<<<<<< HEAD
        self.ax.imshow(self.image_data)
=======
        self.ax.imshow(self.image_data, cmap=self.cmap_name)
>>>>>>> 12c42b69
        self.canvas = FigureCanvasTkAgg(self.fig, master=self)
        self.canvas.get_tk_widget().pack(expand=tkinter.YES, fill=tkinter.BOTH)
        self.update_image(self.image_data)
        self.pack(expand=tkinter.YES, fill=tkinter.BOTH)

    @property
    def cmap_name(self):
        """
        str: The matplotlib colormap to apply, in the case of monochromatic image data
        """

        return self._cmap_name

    @cmap_name.setter
    def cmap_name(self, value):
        if value in pyplot.colormaps():
            self._cmap_name = value
        else:
            self._cmap_name = DEFAULT_CMAP
            logging.error(
                'cmap_name {} is not in the pyplot list of registered colormaps. '
                'Using the default.'.format(value))

    def update_image(self, image_data):
        """
        Updates the displayed image.  Image data should be an numpy array of dimensions:
        [ny, nx] for a grayscale image or [ny, nx, 3] for a 3 color RGB image.

        Parameters
        ----------
        image_data: numpy.ndarray

        Returns
        -------
        str
        """

        self.image_data = image_data
<<<<<<< HEAD
        self.ax.imshow(self.image_data)
=======
        if image_data.ndim == 3:
            self.ax.imshow(self.image_data)
        else:
            self.ax.imshow(self.image_data, cmap=self.cmap_name)
>>>>>>> 12c42b69
        self.canvas.draw()

    def destroy(self):
        pyplot.close(self.fig)
        super(PyplotImagePanel, self).destroy()<|MERGE_RESOLUTION|>--- conflicted
+++ resolved
@@ -39,11 +39,7 @@
         # default dpi is 100, so npix will be 100 times the numbers passed to figsize
         # fig = plt.figure(figsize=(canvas_width/100, canvas_height/100))
         self.fig, self.ax = pyplot.subplots(nrows=1, ncols=1)
-<<<<<<< HEAD
-        self.ax.imshow(self.image_data)
-=======
         self.ax.imshow(self.image_data, cmap=self.cmap_name)
->>>>>>> 12c42b69
         self.canvas = FigureCanvasTkAgg(self.fig, master=self)
         self.canvas.get_tk_widget().pack(expand=tkinter.YES, fill=tkinter.BOTH)
         self.update_image(self.image_data)
@@ -82,14 +78,10 @@
         """
 
         self.image_data = image_data
-<<<<<<< HEAD
-        self.ax.imshow(self.image_data)
-=======
         if image_data.ndim == 3:
             self.ax.imshow(self.image_data)
         else:
             self.ax.imshow(self.image_data, cmap=self.cmap_name)
->>>>>>> 12c42b69
         self.canvas.draw()
 
     def destroy(self):
