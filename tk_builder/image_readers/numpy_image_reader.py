--- conflicted
+++ resolved
@@ -8,13 +8,8 @@
 class NumpyImageReader(ImageReader):
     """
     Simple extension for ImageReader for numpy array data. This requires a two or
-<<<<<<< HEAD
-    three dimensional array of dtype uint8. If three diemnsional, the final dimension
-    must have size 3 or 4.
-=======
     three dimensional array of one of the basic real dtypes. If three dimensional,
     the final dimension must have size 3 or 4.
->>>>>>> 12c42b69
     """
 
     def __init__(self, numpy_image_data):
@@ -31,11 +26,6 @@
             raise ValueError('Expected input to have dimension 2 or 3.')
         if numpy_image_data.ndim == 3 and numpy_image_data.shape[2] not in [3, 4]:
             raise ValueError('Input is 2-d, bu the final dimension is not size 3 or 4.')
-<<<<<<< HEAD
-        if numpy_image_data.dtype.name != 'uint8':
-            raise ValueError('Input is of datatype {}, required to be uint8.'.format(numpy_image_data.dtype.name))
-=======
->>>>>>> 12c42b69
 
         self.numpy_image_data = numpy_image_data
         self._data_size = numpy_image_data.shape[:2]
