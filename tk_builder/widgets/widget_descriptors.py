--- conflicted
+++ resolved
@@ -2,6 +2,7 @@
 
 from tk_builder.base_elements import TypedDescriptor
 from tk_builder.widgets import basic_widgets
+from tk_builder.widgets.pyplot_canvas import PyplotCanvas
 
 
 class BaseWidgetDescriptor(TypedDescriptor):
@@ -172,10 +173,6 @@
 
     def __init__(self, name, default_text=None, docstring=None):
         from tk_builder.panels.image_canvas_panel.image_canvas_panel import ImageCanvasPanel
-<<<<<<< HEAD
-=======
-
->>>>>>> 2979ee7c
         super(ImageCanvasPanelDescriptor, self).__init__(name,
                                                          ImageCanvasPanel,
                                                          default_text=default_text,
@@ -189,10 +186,6 @@
 
     def __init__(self, name, default_text=None, docstring=None):
         from tk_builder.panels.pyplot_panel.pyplot_panel import PyplotPanel
-<<<<<<< HEAD
-=======
-
->>>>>>> 2979ee7c
         super(PyplotPanelDescriptor, self).__init__(name,
                                                     PyplotPanel,
                                                     default_text=default_text,
@@ -218,6 +211,6 @@
 
     def __init__(self, name, default_text=None, docstring=None):
         super(PyplotCanvasDescriptor, self).__init__(name,
-                                                     basic_widgets.PyplotCanvas,
+                                                     PyplotCanvas,
                                                      default_text=default_text,
                                                      docstring=docstring)
